--- conflicted
+++ resolved
@@ -677,13 +677,8 @@
                     return
                 
                 # Run the display (this will tail JSONL files and show live updates)
-<<<<<<< HEAD
-                asyncio.run(run_display(exp_id, display_mode))
-
-=======
                 asyncio.run(run_display(exp_dir_name, display_mode))
-                
->>>>>>> 24773a4b
+
                 # After display exits, show completion info
                 exp_dir = get_experiments_dir() / exp_dir_name
                 manifest_path = exp_dir / "manifest.json"
